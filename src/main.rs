#![cfg_attr(feature = "dev", allow(unstable_features))]
#![cfg_attr(feature = "dev", feature(plugin))]
#![cfg_attr(feature = "dev", plugin(clippy))]
extern crate tile_net;
extern crate tilenet_ren;
extern crate time;
#[macro_use]
extern crate glium;
extern crate rand;
#[macro_use (o, slog_log, slog_trace, slog_debug, slog_info, slog_warn, slog_error)]
extern crate slog;
extern crate slog_json;
#[macro_use]
extern crate slog_scope;
extern crate slog_stream;
extern crate slog_term;
extern crate isatty;

use slog::DrainExt;

fn setup_logger() {
    let logger = if isatty::stderr_isatty() {
        slog::Logger::root(slog_term::streamer()
                               .async()
                               .stderr()
                               .full()
                               .use_utc_timestamp()
                               .build()
                               .ignore_err(),
                           o![])
    } else {
        slog::Logger::root(slog_stream::stream(std::io::stderr(), slog_json::default()).fuse(),
                           o![])
    };
    slog_scope::set_global_logger(logger);
}

use std::f32;
use std::thread;

use glium::{DisplayBuild, glutin};
use glium::glutin::{MouseScrollDelta, ElementState, MouseButton};

use input::Input;
use world::World;
use graphics::screen_to_world;
use graphics::Graphics;
use geometry::polygon::Polygon;
use geometry::vec::Vec2;


pub mod global;
pub mod world;
pub mod graphics;
pub mod geometry;
pub mod input;

fn main() {
    setup_logger();
    info!["Logger initialized"];
    let mut ctrl: Main = Main::new();
    ctrl.run();
}

const WORLD_SIZE: usize = 1200;

struct Main {
    display: glium::Display,
    input: Input,
    graphics: Graphics,
    world: World,

    // Camera & input (for now)
    zoom: f32,
    center: Vec2,
    mouse_down: bool,
    mouse_pos: Vec2,
    mouse_pos_past: Vec2,
}

macro_rules! time_ns {
	($($e:tt)*) => {
		{
			let begin = time::precise_time_ns();
			$($e)*;
			let end = time::precise_time_ns();
			end - begin
		}
	};
}

impl Main {
    fn run(&mut self) {
        loop {
            self.input.update();
            // Handle input events
            for ev in self.display.clone().poll_events() {
                match ev {
                    glutin::Event::Closed => return,
                    glutin::Event::MouseMoved(x, y) => self.mouse_moved(x, y),
                    glutin::Event::MouseWheel(MouseScrollDelta::LineDelta(_, y), _) => {
                        self.mouse_wheel_line(y)
                    }
                    glutin::Event::MouseInput(ElementState::Pressed, button) => {
                        self.mouse_press(button)
                    }
                    glutin::Event::MouseInput(ElementState::Released, button) => {
                        self.mouse_release(button)
                    }
                    glutin::Event::KeyboardInput(_, _, _) => self.input.register_key(ev),
                    _ => (),
                }
            }

            // Logic
            let elapsed = time_ns![self.world.update(&self.input)];

            // Render
            let window_size = self.display.get_window().unwrap().get_inner_size().unwrap();
            info!["Elapsed Update"; "time" => elapsed];
            let elapsed = time_ns! {
<<<<<<< HEAD
				self.graphics.render(self.center.x,
														 self.center.y,
														 self.zoom,
														 window_size.0,
														 window_size.1,
														 &self.world);
			};
=======
              let window_size = self.display.get_window().unwrap().get_inner_size().unwrap();
              self.graphics.render(self.center.x,
                                   self.center.y,
                                   self.zoom,
                                   window_size.0,
                                   window_size.1,
                                   &self.world);
            };
>>>>>>> c91332e0
            info!["Elapsed Render"; "time" => elapsed];

            // TEST
            let pos = screen_to_world(self.mouse_pos, Vec2::new(self.center.x, self.center.y), self.zoom, window_size.0, window_size.1);
            debug!["Position in world"; "x" => pos.x, "y" => pos.y];

            thread::sleep_ms(15);
        }
    }

    fn mouse_moved(&mut self, x: i32, y: i32) {
        self.mouse_pos_past = self.mouse_pos;
        self.mouse_pos = Vec2::new(x as f32, y as f32);
        // Move the texture //
        if self.mouse_down {
            // let window_size = self.display.get_window().unwrap().get_inner_size().unwrap();
            let mut offset = (self.mouse_pos - self.mouse_pos_past) / self.zoom;
            offset.x = -offset.x;
            offset.y = offset.y;
            self.center += offset;
        }
    }

    fn mouse_wheel_line(&mut self, y: f32) {
        // For each 'tick', it should *= factor
        const ZOOM_FACTOR: f32 = 1.2;
        if y > 0.0 {
            self.zoom *= f32::powf(ZOOM_FACTOR, y as f32);
        } else if y < 0.0 {
            self.zoom /= f32::powf(ZOOM_FACTOR, -y as f32);
        }
    }

    fn mouse_press(&mut self, button: MouseButton) {
        match button {
            MouseButton::Left => self.mouse_down = true,
            _ => (),
        }
    }

    fn mouse_release(&mut self, button: MouseButton) {
        match button {
            MouseButton::Left => self.mouse_down = false,
            _ => (),
        }
    }

    fn new() -> Main {
        let mut world = World::new(WORLD_SIZE, WORLD_SIZE);
        // world::gen::rings(&mut world.tilenet, 2);
        world::gen::proc1(&mut world.tilenet);
        world.tilenet.set_box(&0, (0, 0), (100, 100));

        let collider = Polygon::new_quad(50.0, 50.0, 10.0, 10.0);
        world.polygons.push(collider);

        let display = glutin::WindowBuilder::new().build_glium().unwrap();
        let graphics = Graphics::new(display.clone(), &world);
        Main {
            display: display,
            input: Input::new(),
            graphics: graphics,
            world: world,
            zoom: 1.0,
            center: Vec2::new(0.0, 0.0),
            mouse_down: false,
            mouse_pos: Vec2::new(0.0, 0.0),
            mouse_pos_past: Vec2::new(0.0, 0.0),
        }
    }
}<|MERGE_RESOLUTION|>--- conflicted
+++ resolved
@@ -119,16 +119,6 @@
             let window_size = self.display.get_window().unwrap().get_inner_size().unwrap();
             info!["Elapsed Update"; "time" => elapsed];
             let elapsed = time_ns! {
-<<<<<<< HEAD
-				self.graphics.render(self.center.x,
-														 self.center.y,
-														 self.zoom,
-														 window_size.0,
-														 window_size.1,
-														 &self.world);
-			};
-=======
-              let window_size = self.display.get_window().unwrap().get_inner_size().unwrap();
               self.graphics.render(self.center.x,
                                    self.center.y,
                                    self.zoom,
@@ -136,7 +126,6 @@
                                    window_size.1,
                                    &self.world);
             };
->>>>>>> c91332e0
             info!["Elapsed Render"; "time" => elapsed];
 
             // TEST
