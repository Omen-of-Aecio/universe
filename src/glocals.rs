--- conflicted
+++ resolved
@@ -123,11 +123,8 @@
 
 pub struct PlayerData {
     pub position: Vec2,
-<<<<<<< HEAD
     pub velocity: Vec2,
-=======
     pub weapon_sprite: Option<crate::mediators::vxdraw::dyntex::SpriteHandle>,
->>>>>>> 235d779b
 }
 
 #[derive(PartialEq)]
