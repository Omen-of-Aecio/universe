use specs;
use specs::{Fetch, ReadStorage, WriteStorage, Join};
use collision::player_move;
use component::*;
use tilenet::TileNet;
use global::Tile;
use srv::game::GameConfig;
use geometry::Vec2;

////////////
// Server

pub struct JumpSys;
/// For Player <-> TileNet collision
pub struct MoveSys;
pub struct InputSys;

<<<<<<< HEAD
=======
/// Velocity transformations such as gravity and friction
pub struct VelSys;

>>>>>>> 212efd2a
// (TODO extra friction when on ground?)

impl<'a> specs::System<'a> for JumpSys {
    type SystemData = (Fetch<'a, GameConfig>,
                       WriteStorage<'a, Jump>,
                       WriteStorage<'a, Vel>);
    fn run(&mut self, data: Self::SystemData) {
        let (config, mut jump, mut vel) = data;
        for (jump, vel) in (&mut jump, &mut vel).join() {
            // Jump
<<<<<<< HEAD
            let acc = jump.tick(config.srv_frame_duration);
=======
            let acc = jump.tick(config.srv_tick_duration);
>>>>>>> 212efd2a
            let progress = jump.get_progress();
            if let Some(acc) = acc {
                vel.transl.y += acc;
            }
            if let Some(progress) = progress {
                if progress > config.jump_delay {
                    *jump = Jump::Inactive; // Regain jumping (like a sort of double jump)
                }
            }
        }
    }
}

impl<'a> specs::System<'a> for MoveSys {
    type SystemData = (Fetch<'a, TileNet<Tile>>,
                       Fetch<'a, GameConfig>,
                       ReadStorage<'a, Player>,
                       WriteStorage<'a, Pos>,
                       WriteStorage<'a, Vel>,
                       ReadStorage<'a, Shape>,
                       ReadStorage<'a, Color>);

    fn run(&mut self, data: Self::SystemData) {
<<<<<<< HEAD
        let (tilenet, game_conf, player, mut pos, mut vel, mut force, shape, color) = data;
=======
        let (tilenet, game_conf, player, mut pos, mut vel, shape, color) = data;
>>>>>>> 212efd2a
        let gravity = if game_conf.gravity_on { game_conf.gravity } else { Vec2::null_vec() };

        for (_, pos, vel, shape, color) in
            (&player, &mut pos, &mut vel, &shape, &color).join() {
                player_move(pos, vel, shape, color, &tilenet);

            // Friction
            vel.transl = vel.transl * game_conf.air_fri;

            // Gravity
            vel.transl += gravity;
        }
    }
}


impl<'a> specs::System<'a> for InputSys {
    type SystemData = (Fetch<'a, GameConfig>,
                       ReadStorage<'a, PlayerInput>,
                       WriteStorage<'a, Jump>,
                       WriteStorage<'a, Vel>);

    fn run(&mut self, data: Self::SystemData) {
        let (conf, input, mut jump, mut vel) = data;
        for (input, jump, vel) in (&input, &mut jump, &mut vel).join() {
            if input.left {
                vel.transl.x -= conf.hori_acc;
            }
            if input.right {
                vel.transl.x += conf.hori_acc;

            }
            if input.up {
                if conf.gravity_on {
                    if !jump.is_active() {
                        *jump = Jump::new_active(conf.jump_duration, conf.jump_acc);
                    }
                } else {
                    vel.transl.y += conf.hori_acc;
                }
            }
            if input.down {
                if !conf.gravity_on {
                    vel.transl.y -= conf.hori_acc;
                }
            }
        }
    }
}

impl<'a> specs::System<'a> for VelSys {
    type SystemData = (Fetch<'a, GameConfig>,
                       WriteStorage<'a, Vel>);

    fn run(&mut self, data: Self::SystemData) {
        let (conf, mut vel) = data;
        for vel in (&mut vel).join() {
            vel.transl = vel.transl * conf.air_fri;
            vel.transl += conf.gravity;
        }
    }
}<|MERGE_RESOLUTION|>--- conflicted
+++ resolved
@@ -15,12 +15,9 @@
 pub struct MoveSys;
 pub struct InputSys;
 
-<<<<<<< HEAD
-=======
 /// Velocity transformations such as gravity and friction
 pub struct VelSys;
 
->>>>>>> 212efd2a
 // (TODO extra friction when on ground?)
 
 impl<'a> specs::System<'a> for JumpSys {
@@ -31,11 +28,7 @@
         let (config, mut jump, mut vel) = data;
         for (jump, vel) in (&mut jump, &mut vel).join() {
             // Jump
-<<<<<<< HEAD
-            let acc = jump.tick(config.srv_frame_duration);
-=======
             let acc = jump.tick(config.srv_tick_duration);
->>>>>>> 212efd2a
             let progress = jump.get_progress();
             if let Some(acc) = acc {
                 vel.transl.y += acc;
@@ -59,19 +52,22 @@
                        ReadStorage<'a, Color>);
 
     fn run(&mut self, data: Self::SystemData) {
-<<<<<<< HEAD
-        let (tilenet, game_conf, player, mut pos, mut vel, mut force, shape, color) = data;
-=======
         let (tilenet, game_conf, player, mut pos, mut vel, shape, color) = data;
->>>>>>> 212efd2a
         let gravity = if game_conf.gravity_on { game_conf.gravity } else { Vec2::null_vec() };
 
         for (_, pos, vel, shape, color) in
-            (&player, &mut pos, &mut vel, &shape, &color).join() {
-                player_move(pos, vel, shape, color, &tilenet);
+                (&player, &mut pos, &mut vel, &shape, &color).join() {
+            let has_collided = player_move(pos, vel, shape, color, &tilenet);
+
 
             // Friction
             vel.transl = vel.transl * game_conf.air_fri;
+            if has_collided {
+                // debug!("O");
+                vel.transl.x *= game_conf.ground_fri;
+            } else {
+                // debug!("-");
+            }
 
             // Gravity
             vel.transl += gravity;
@@ -99,6 +95,7 @@
             if input.up {
                 if conf.gravity_on {
                     if !jump.is_active() {
+                        vel.transl.y = 0.0;
                         *jump = Jump::new_active(conf.jump_duration, conf.jump_acc);
                     }
                 } else {
