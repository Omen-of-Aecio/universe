use crate::glocals::{vxdraw::*, *};
use crate::mediators::vxdraw::*;
use crate::mediators::{does_line_collide_with_grid::*, vxdraw};
use benchmarker::Benchmarker;
use cgmath::*;
use geometry::{boxit::Boxit, cam::Camera, grid2d::Grid, vec::Vec2};
use input::Input;
use logger::{debug, info, InDebug, Logger};
use rand::Rng;
use std::time::Instant;
use winit::{VirtualKeyCode as Key, *};

static FIREBALLS: &[u8] = include_bytes!["../../assets/images/bullets.png"];
static WEAPONS: &[u8] = include_bytes!["../../assets/images/weapons.png"];

fn initialize_grid(s: &mut Grid<u8>) {
    s.resize(1000, 1000);
}

pub fn collect_input(client: &mut Logic, windowing: &mut Windowing) {
    for event in super::vxdraw::collect_input(windowing) {
        match event {
            Event::WindowEvent { event, .. } => match event {
                WindowEvent::KeyboardInput { input, .. } => {
                    client.input.register_key(&input);
                }
                WindowEvent::MouseWheel {
                    delta, modifiers, ..
                } => match delta {
                    winit::MouseScrollDelta::LineDelta(_, v) => {
                        client.input.register_mouse_wheel(v);
                        if modifiers.ctrl {
                            client.input.set_ctrl();
                        }
                    }
                    _ => {}
                },
                WindowEvent::MouseInput { state, button, .. } => {
                    client.input.register_mouse_input(state, button);
                }
                WindowEvent::CursorMoved { position, .. } => {
                    let pos: (i32, i32) = position.to_physical(1.6666).into();
                    client.input.position_mouse(pos.0, pos.1);
                }
                _ => {}
            },
            _ => {}
        }
    }
}

fn move_camera_according_to_input(s: &mut Logic) {
    if s.input.is_key_down(Key::D) {
        s.cam.center.x += 5.0;
    }
    if s.input.is_key_down(Key::A) {
        s.cam.center.x -= 5.0;
    }
    if s.input.is_key_down(Key::W) {
        s.cam.center.y += 5.0;
    }
    if s.input.is_key_down(Key::S) {
        s.cam.center.y -= 5.0;
    }
    if s.input.get_ctrl() {
        match s.input.get_mouse_wheel() {
            x if x > 0.0 => {
                if s.cam.zoom < 5.0 {
                    s.cam.zoom *= 1.1;
                }
            }
            x if x < 0.0 => {
                if s.cam.zoom > 0.002 {
                    s.cam.zoom /= 1.1;
                }
            }
            _ => {}
        }
    }
}

fn accelerate_player_according_to_input(s: &Input) -> Vec2 {
    let (dx, dy);
    if s.is_key_down(Key::Up) {
        dy = -1;
    } else if s.is_key_down(Key::Down) {
        dy = 1;
    } else {
        dy = 0;
    }
    if s.is_key_down(Key::Left) {
        dx = -1;
    } else if s.is_key_down(Key::Right) {
        dx = 1;
    } else {
        dx = 0;
    }
    Vec2 {
        x: dx as f32,
        y: dy as f32,
    } / if s.is_key_down(Key::LShift) { 3.0 } else { 1.0 }
}

fn check_player_collides_here(grid: &Grid<u8>, position: Vec2) -> bool {
    let tl = Vec2 {
        x: position.x + 0.01,
        y: position.y + 0.01,
    };
    let tr = Vec2 {
        x: position.x + 9.99,
        y: position.y + 0.01,
    };
    let bl = Vec2 {
        x: position.x + 0.01,
        y: position.y + 9.99,
    };
    let br = Vec2 {
        x: position.x + 9.99,
        y: position.y + 9.99,
    };
    grid.get(tl.x as usize, tl.y as usize)
        .map_or(false, |x| *x > 0)
        || grid
            .get(tr.x as usize, tr.y as usize)
            .map_or(false, |x| *x > 0)
        || grid
            .get(br.x as usize, br.y as usize)
            .map_or(false, |x| *x > 0)
        || grid
            .get(bl.x as usize, bl.y as usize)
            .map_or(false, |x| *x > 0)
}

fn check_for_collision_and_move_player_according_to_movement_vector(
    grid: &Grid<u8>,
    player: &mut PlayerData,
    movement: Vec2,
    logger: &mut Logger<Log>,
) -> bool {
    let tl = Vec2 {
        x: player.position.x + 0.01,
        y: player.position.y + 0.01,
    };
    let tr = Vec2 {
        x: player.position.x + 9.99,
        y: player.position.y + 0.01,
    };
    let bl = Vec2 {
        x: player.position.x + 0.01,
        y: player.position.y + 9.99,
    };
    let br = Vec2 {
        x: player.position.x + 9.99,
        y: player.position.y + 9.99,
    };
    let collision = collision_test(
        &[tl, tr, bl, br],
        movement,
        grid,
        |x| *x > 0,
    );
    match collision {
        Some(_) => {
            player.velocity.y = 0.0;
            true
        }
        None => {
            player.position.x += movement.x as f32;
            player.position.y += movement.y as f32;
            false
        }
    }
}

fn set_gravity(s: &mut Logic) {
    if s.input.is_key_toggled_down(Key::G) {
        s.config.world.gravity_on = !s.config.world.gravity_on;
    }
}

fn create_black_square_around_player(s: &mut Grid<u8>) {
    for (i, j) in Boxit::with_center((100, 100), (500, 300)) {
        s.set(i, j, 0);
    }
}

fn toggle_camera_mode(s: &mut Logic) {
    if s.input.is_key_toggled_down(Key::F) {
        s.cam_mode = match s.cam_mode {
            CameraMode::FollowPlayer => CameraMode::Interactive,
            CameraMode::Interactive => CameraMode::FollowPlayer,
        };
    }
}

pub fn maybe_initialize_graphics(s: &mut Main) {
    let mut windowing = init_window_with_vulkan(&mut s.logger, ShowWindow::Enable);

    {
        static BACKGROUND: &[u8] = include_bytes!["../../assets/images/terrabackground.png"];
        let background = dyntex::push_texture(
            &mut windowing,
            BACKGROUND,
            dyntex::TextureOptions {
                depth_test: true,
                fixed_perspective: Some(Matrix4::identity()),
                ..dyntex::TextureOptions::default()
            },
        );
        dyntex::push_sprite(
            &mut windowing,
            &background,
            dyntex::Sprite {
                depth: 1.0,
                ..dyntex::Sprite::default()
            },
        );
    }

    let tex = vxdraw::strtex::push_texture(&mut windowing, 1000, 1000, &mut s.logger);
    s.logic.grid.resize(1000, 1000);
    vxdraw::strtex::generate_map2(&mut windowing, &tex, [1.0, 2.0, 4.0]);
    let grid = &mut s.logic.grid;
    vxdraw::strtex::read(&mut windowing, &tex, |x, pitch| {
        for j in 0..1000 {
            for i in 0..1000 {
                grid.set(i, j, x[i + j * pitch].0);
            }
        }
    });
    vxdraw::strtex::push_sprite(
        &mut windowing,
        &tex,
        vxdraw::strtex::Sprite {
            width: 1000.0,
            height: 1000.0,
            translation: (500.0, 500.0),
            ..vxdraw::strtex::Sprite::default()
        },
    );
    let handle = vxdraw::quads::push(
        &mut windowing,
        vxdraw::quads::Quad {
            colors: [(255, 0, 0, 127); 4],
            width: 10.0,
            height: 10.0,
            origin: (-5.0, -5.0),
            ..vxdraw::quads::Quad::default()
        },
    );

    let fireballs = vxdraw::dyntex::push_texture(
        &mut windowing,
        FIREBALLS,
        vxdraw::dyntex::TextureOptions::default(),
    );

    let weapons_texture = vxdraw::dyntex::push_texture(
        &mut windowing,
        WEAPONS,
        vxdraw::dyntex::TextureOptions::default(),
    );

    s.graphics = Some(Graphics {
        player_quads: vec![handle],
        bullets_texture: fireballs,
        grid: tex,
        weapons_texture,
        windowing,
    });
}

fn update_graphics(s: &mut Main) {
    if let Some(ref mut graphics) = s.graphics {
        let changeset = &s.logic.changed_tiles;
        vxdraw::strtex::streaming_texture_set_pixels(
            &mut graphics.windowing,
            &graphics.grid,
            changeset
                .iter()
                .map(|pos| (pos.0 as u32, pos.1 as u32, (0, 0, 0, 255))),
        );

        vxdraw::dyntex::set_uvs2(
            &mut graphics.windowing,
            s.logic.bullets.iter().map(|b| {
                (
                    b.handle.as_ref().unwrap(),
                    b.current_uv_begin,
                    b.current_uv_end,
                )
            }),
        );

        for b in s.logic.bullets.iter() {
            vxdraw::dyntex::set_position(
                &mut graphics.windowing,
                b.handle.as_ref().unwrap(),
                b.position.into(),
            );
        }

        upload_player_position(
            &mut s.logic,
            &mut graphics.windowing,
            &graphics.player_quads[0],
        );
    }
    s.logic.changed_tiles.clear();
}

fn draw_graphics(s: &mut Main) {
    if let Some(ref mut graphics) = s.graphics {
        let persp = super::vxdraw::utils::gen_perspective(&mut graphics.windowing);
        let scale = Matrix4::from_scale(s.logic.cam.zoom);
        let center = s.logic.cam.center;
        // let lookat = Matrix4::look_at(Point3::new(center.x, center.y, -1.0), Point3::new(center.x, center.y, 0.0), Vector3::new(0.0, 0.0, -1.0));
        let trans = Matrix4::from_translation(Vector3::new(-center.x, center.y, 0.0));
        // info![client.logger, "main", "Okay wth"; "trans" => InDebug(&trans); clone trans];
        super::vxdraw::draw_frame(
            &mut graphics.windowing,
            &mut s.logger,
            &(persp * scale * trans),
        );
    }
}

pub fn entry_point_client(s: &mut Main) {
    s.logger.set_log_level(196);

    s.logic.config.world.gravity = -0.3;
    s.logic.cam.zoom = 0.01;

    s.logic.players.push(PlayerData {
<<<<<<< HEAD
        position: Vec2::null_vec(),
        velocity: Vec2::null_vec(),
=======
        position: Vec2 { x: 0.0, y: 0.0 },
        weapon_sprite: None,
>>>>>>> 235d779b
    });

    s.logger.info("cli", "Initializing graphics");
    maybe_initialize_graphics(s);

    initialize_grid(&mut s.logic.grid);
    create_black_square_around_player(&mut s.logic.grid);

    let mut draw_bench = benchmarker::Benchmarker::new(100);
    let mut update_bench = benchmarker::Benchmarker::new(100);

    loop {
        s.time = Instant::now();
        tick_logic(&mut s.logic, &mut s.logger);
        update_bullets_position(&mut s.logic, s.graphics.as_mut().map(|x| &mut x.windowing));

        {
            let wheel = s.logic.input.get_mouse_wheel();
            match wheel {
                x if x == 0.0 => {}
                x if x > 0.0 => {
                    s.logic.current_weapon = Weapon::Ak47;
                    if let Some(this_player) = s.logic.players.get_mut(0) {
                        if let Some(ref mut gfx) = s.graphics {
                            let new = dyntex::push_sprite(&mut gfx.windowing, &gfx.weapons_texture, dyntex::Sprite {
                                width: 10.0,
                                height: 5.0,
                                origin: (-5.0, -5.0),
                                ..dyntex::Sprite::default()
                            });
                            let old = std::mem::replace(&mut this_player.weapon_sprite, Some(new));
                            if let Some(old_id) = old {
                                dyntex::remove_sprite(&mut gfx.windowing, old_id);
                            }
                        }
                    }
                }
                x if x < 0.0 => {
                    s.logic.current_weapon = Weapon::Hellfire;
                }
                _ => {}
            }
        }
        s.timers.network_timer.update(s.time, &mut s.network);
        if s.logic.should_exit {
            break;
        }
        fire_bullets(&mut s.logic, &mut s.graphics, &mut s.random);

        let ((), duration) = update_bench.run(|| {
            update_graphics(s);
        });
        if let Some(duration) = duration {
            info![s.logger, "cli", "Time taken per update"; "duration" => InDebug(&duration)];
        }

        s.logic.input.prepare_for_next_frame();
        if let Some(ref mut graphics) = s.graphics {
            collect_input(&mut s.logic, &mut graphics.windowing);
        }

        let ((), duration) = draw_bench.run(|| {
            draw_graphics(s);
        });
        if let Some(duration) = duration {
            info![s.logger, "cli", "Time taken per graphics"; "duration" => InDebug(&duration)];
        }
    }
}

fn upload_player_position(
    s: &mut Logic,
    windowing: &mut Windowing,
    handle: &vxdraw::quads::QuadHandle,
) {
    if let Some(ref mut player) = s.players.get(0) {
        if let Some(ref gun_handle) = player.weapon_sprite {
            dyntex::set_position(windowing, gun_handle, player.position.into());
        }
        vxdraw::quads::set_position(windowing, handle, player.position.into());
    }
}

fn fire_bullets(s: &mut Logic, graphics: &mut Option<Graphics>, random: &mut rand_pcg::Pcg64Mcg) {
    if s.input.is_left_mouse_button_down() {
        if s.current_weapon_cooldown == 0 {
            s.current_weapon_cooldown = match s.current_weapon {
                Weapon::Hellfire => 5,
                Weapon::Ak47 => 2,
            }
        } else {
            s.current_weapon_cooldown -= 1;
            return;
        }

        let weapon = &s.current_weapon;

        let spread = if weapon == &Weapon::Hellfire {
            0.3
        } else {
            0.1
        };

        let (
            width,
            height,
            animation_block_begin,
            animation_block_end,
            sprite_width,
            sprite_height,
            destruction,
            bullet_count,
            speed,
        ) = match weapon {
            &Weapon::Hellfire => (10, 6, (0.0, 0.0), (1.0, 53.0 / 60.0), 6.8, 0.9, 3, 1, 1.0),
            &Weapon::Ak47 => (
                1,
                1,
                (0.0, 54.0 / 60.0),
                (4.0 / 679.0, 58.0 / 60.0),
                0.5,
                0.5,
                1,
                1,
                2.0,
            ),
        };

        for _ in 0..bullet_count {
            let direction = if let Some(ref mut graphics) = graphics {
                (Vec2::from(s.input.get_mouse_pos())
                    - Vec2::from(graphics.windowing.get_window_size_in_pixels_float()) / 2.0)
                    .rotate(random.gen_range(-spread, spread))
            } else {
                Vec2 { x: 1.0, y: 0.0 }
            };

            let handle = if let Some(ref mut graphics) = graphics {
                Some(vxdraw::dyntex::push_sprite(
                    &mut graphics.windowing,
                    &graphics.bullets_texture,
                    vxdraw::dyntex::Sprite {
                        width: sprite_width,
                        height: sprite_height,
                        scale: 3.0,
                        origin: (-sprite_width / 2.0, sprite_height / 2.0),
                        rotation: -direction.angle() + std::f32::consts::PI,
                        ..vxdraw::dyntex::Sprite::default()
                    },
                ))
            } else {
                None
            };

            let position = s.players.get(0).map_or(Vec2 { x: 0.0, y: 0.0 }, |x| {
                x.position + Vec2 { x: 5.0, y: 5.0 }
            });
            s.bullets.push(Bullet {
                direction: direction.normalize() * speed,
                position,
                destruction,

                animation_sequence: 0,
                animation_block_begin,
                animation_block_end,
                height,
                width,
                current_uv_begin: (0.0, 0.0),
                current_uv_end: (0.0, 0.0),
                handle,
            });
        }
    }
}

fn update_bullets_uv(s: &mut Logic) {
    for b in s.bullets.iter_mut() {
        let width_elem = b.animation_sequence % b.width;
        let height_elem = b.animation_sequence / b.width;
        let uv_begin = (
            width_elem as f32 / b.width as f32,
            height_elem as f32 / b.height as f32,
        );
        let uv_end = (
            (width_elem + 1) as f32 / b.width as f32,
            (height_elem + 1) as f32 / b.height as f32,
        );
        b.animation_sequence += 1;
        if b.animation_sequence >= b.width * b.height {
            b.animation_sequence = 0;
        }
        let current_uv_begin = (Vec2::from(uv_begin) * Vec2::from(b.animation_block_end)
            + Vec2::from(b.animation_block_begin))
        .into();
        let current_uv_end = (Vec2::from(uv_end) * Vec2::from(b.animation_block_end)).into();
        b.current_uv_begin = current_uv_begin;
        b.current_uv_end = current_uv_end;
    }
}

fn update_bullets_position(s: &mut Logic, mut windowing: Option<&mut Windowing>) {
    let mut bullets_to_remove = vec![];
    for (idx, b) in s.bullets.iter_mut().enumerate() {
        let collision = collision_test(&[b.position], b.direction, &s.grid, |x| {*x == 255});
        if let Some((xi, yi)) = collision {
            bullets_to_remove.push(idx);
            let area = b.destruction;
            for i in -area..=area {
                for j in -area..=area {
                    let pos = (xi as i32 + i, yi as i32 + j);
                    let pos = (pos.0 as usize, pos.1 as usize);
                    s.grid.set(pos.0, pos.1, 0);
                    s.changed_tiles.push((pos.0, pos.1));
                }
            }
        } else {
            b.position += b.direction;
        }
    }

    use std::cmp::Ordering;
    bullets_to_remove.sort_by(|x, y| {
        if *x < *y {
            Ordering::Greater
        } else if *x == *y {
            Ordering::Equal
        } else {
            Ordering::Less
        }
    });

    for idx in bullets_to_remove.drain(..) {
        let bullet = s.bullets.swap_remove(idx);
        if let Some(ref mut windowing) = windowing {
            if let Some(handle) = bullet.handle {
                dyntex::remove_sprite(windowing, handle);
            }
        }
    }
}
fn apply_physics_to_players(s: &mut Logic, logger: &mut Logger<Log>) {
    for player in &mut s.players {
        if s.config.world.gravity_on {
            player.velocity += Vec2::new(0.0, -s.config.world.gravity);
        }

        player.velocity += accelerate_player_according_to_input(&mut s.input) / 30.0;
        check_for_collision_and_move_player_according_to_movement_vector(&s.grid, player, player.velocity, logger);
    }
}

fn tick_logic(s: &mut Logic, logger: &mut Logger<Log>) {
    toggle_camera_mode(s);

    apply_physics_to_players(s, logger);
    move_camera_according_to_input(s);
    update_bullets_uv(s);
    std::thread::sleep(std::time::Duration::new(0, 8_000_000));
}<|MERGE_RESOLUTION|>--- conflicted
+++ resolved
@@ -332,13 +332,9 @@
     s.logic.cam.zoom = 0.01;
 
     s.logic.players.push(PlayerData {
-<<<<<<< HEAD
         position: Vec2::null_vec(),
         velocity: Vec2::null_vec(),
-=======
-        position: Vec2 { x: 0.0, y: 0.0 },
         weapon_sprite: None,
->>>>>>> 235d779b
     });
 
     s.logger.info("cli", "Initializing graphics");
